--- conflicted
+++ resolved
@@ -221,13 +221,8 @@
                     //Console.WriteLine(output.GetRecordNum() + "," +
                     //    output.GetClassifierInput()["consumption"].Get("inputValue") + "," + output.GetAnomalyScore());
 
-<<<<<<< HEAD
-                    lines.Add(output.GetRecordNum() + "|" +
-                              ((NamedTuple)output.GetClassifierInput()["consumption"]).GetAsString("inputValue") + "|" +
-=======
                     lines.Add(output.GetRecordNum() + "," +
                               output.GetClassifierInput()["consumption"].GetAsString("inputValue") + "," +
->>>>>>> 6024a011
                               output.GetAnomalyScore());
 
                     if (output.GetRecordNum() == 9)
@@ -568,11 +563,7 @@
                 //                System.out.Println(i.GetRecordNum() + "," + 
                 //                    i.GetClassifierInput().Get("consumption").Get("inputValue") + "," + i.GetAnomalyScore());
                 lines.Add(output.GetRecordNum() + "|" +
-<<<<<<< HEAD
-                          ((NamedTuple)output.GetClassifierInput()["consumption"]).GetAsString("inputValue") + "|" + output.GetAnomalyScore());
-=======
                   output.GetClassifierInput()["consumption"].GetAsString("inputValue") + "|" + output.GetAnomalyScore());
->>>>>>> 6024a011
 
 
                 if (output.GetRecordNum() == 1000)
