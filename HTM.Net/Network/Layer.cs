﻿using System;
using System.Collections;
using System.Collections.Concurrent;
using System.Collections.Generic;
using System.Diagnostics;
using System.Linq;
using System.Reactive.Linq;
using System.Reactive.Subjects;
using System.Threading;
using System.Threading.Tasks;
using HTM.Net.Algorithms;
using HTM.Net.Encoders;
using HTM.Net.Model;
using HTM.Net.Network.Sensor;
using HTM.Net.Util;
using log4net;

namespace HTM.Net.Network
{
    /// <summary>
    /// <p>
    /// Implementation of the biological layer of a region in the neocortex. Here, a
    /// <see cref="ILayer"/> contains the physical structure (columns, cells, dendrites etc)
    /// shared by a sequence of algorithms which serve to implement the predictive
    /// inferencing present in this, the allegory to its biological equivalent.
    /// </p>
    /// <p>
    /// <b>COMPOSITION:</b> A Layer is constructed with <see cref="Parameters"/> which
    /// configure the behavior of most of the key algorithms a Layer may contain. It
    /// is also <em>optionally</em> constructed with each of the algorithms in turn.
    /// A Layer that includes an <see cref="IEncoder"/> is always initially configured with
    /// a <see cref="MultiEncoder"/>. The child encoders contained within the MultiEncoder
    /// are configured from the Map included with the specified Parameters, keyed by
    /// {@link Parameters.KEY#FIELD_ENCODING_MAP}.
    /// </p>
    /// <p>
    /// A field encoding map consists of one map for each of the fields to be
    /// encoded. Each individual map in the field encoding map contains the typical
    /// <see cref="IEncoder"/> parameters, plus a few "meta" parameters needed to describe
    /// the field and its data type as follows:
    /// </p>
    /// 
    /// <pre>
    ///      Map&lt;String, Map&lt;String, Object&gt;&gt; fieldEncodings = new HashMap&lt;&gt;();
    ///      
    ///      Map&lt;String, Object&gt; inner = new HashMap&lt;&gt;();
    ///      inner.put("n", n);
    ///      inner.put("w", w);
    ///      inner.put("minVal", min);
    ///      inner.put("maxVal", max);
    ///      inner.put("radius", radius);
    ///      inner.put("resolution", resolution);
    ///      inner.put("periodic", periodic);
    ///      inner.put("clip", clip);
    ///      inner.put("forced", forced);
    ///      // These are meta info to aid in Encoder construction
    ///      inner.put("fieldName", fieldName);
    ///      inner.put("fieldType", fieldType); (see {@link FieldMetaType} for type examples)
    ///      inner.put("encoderType", encoderType); (i.e. ScalarEncoder, SDRCategoryEncoder, DateEncoder...etc.)
    ///      
    ///      Map&lt;String, Object&gt; inner2 = new HashMap&lt;&gt;();
    ///      inner.put("n", n);
    ///      inner.put("w", w);
    ///      inner.put("minVal", min);
    ///      inner.put("maxVal", max);
    ///      inner.put("radius", radius);
    ///      inner.put("resolution", resolution);
    ///      inner.put("periodic", periodic);
    ///      inner.put("clip", clip);
    ///      inner.put("forced", forced);
    ///      // These are meta info to aid in Encoder construction
    ///      inner.put("fieldName", fieldName);
    ///      inner.put("fieldType", fieldType); (see {@link FieldMetaType} for type examples)
    ///      inner.put("encoderType", encoderType); (i.e. ScalarEncoder, SDRCategoryEncoder, DateEncoder...etc.)
    ///      
    ///      fieldEncodings.put("consumption", inner);  // Where "consumption" is an example field name (field name is "generic" in above code)
    ///      fieldEncodings.put("temperature", inner2);
    ///      
    ///      Parameters p = Parameters.GetDefaultParameters();
    ///      p.setParameterByKey(KEY.FIELD_ENCODING_MAP, fieldEncodings);
    /// </pre>
    /// 
    /// For an example of how to create the field encodings map in a reusable way,
    /// see NetworkTestHarness and its usage within the LayerTest class.
    /// 
    /// <p>
    /// The following is an example of Layer construction with everything included
    /// (i.e. Sensor, SpatialPooler, TemporalMemory, CLAClassifier, Anomaly
    /// (computer))
    /// 
    /// <pre>
    /// // See the test harness for more information
    /// Parameters p = NetworkTestHarness.GetParameters();
    /// 
    /// // How to merge (union) two <see cref="Parameters"/> objects. This one merges
    /// // the Encoder parameters into default parameters.
    /// p = p.union(NetworkTestHarness.GetHotGymTestEncoderParams());
    /// 
    /// // You can overwrite parameters as needed like this
    /// p.setParameterByKey(KEY.RANDOM, new MersenneTwister(42));
    /// p.setParameterByKey(KEY.COLUMN_DIMENSIONS, new int[] { 2048 });
    /// p.setParameterByKey(KEY.POTENTIAL_RADIUS, 200);
    /// p.setParameterByKey(KEY.INHIBITION_RADIUS, 50);
    /// p.setParameterByKey(KEY.GLOBAL_INHIBITIONS, true);
    /// 
    /// Map&lt;String, Object&gt; params = new HashMap&lt;&gt;();
    /// params.put(KEY_MODE, Mode.PURE);
    /// params.put(KEY_WINDOW_SIZE, 3);
    /// params.put(KEY_USE_MOVING_AVG, true);
    /// Anomaly anomalyComputer = Anomaly.create(params);
    /// 
    /// Layer&lt;?&gt; l = Network.createLayer(&quot;TestLayer&quot;, p).alterParameter(KEY.AUTO_CLASSIFY, true).add(anomalyComputer).add(new TemporalMemory()).add(new SpatialPooler())
    ///                 .add(Sensor.create(FileSensor::create, SensorParams.create(Keys::path, &quot;&quot;, ResourceLocator.path(&quot;rec-center-hourly-small.csv&quot;))));
    /// </pre>
    /// 
    /// </summary>
    /// <typeparam name="T"></typeparam>
    [Serializable]
    public class Layer<T> : BaseRxLayer
    {
        [NonSerialized]
        protected static readonly ILog Logger = LogManager.GetLogger(typeof(Layer<T>));

        protected int numColumns;
        protected FunctionFactory _factory;

        /// <summary>
        /// Active columns in the <see cref="SpatialPooler"/> at time "t"
        /// </summary>
        protected int[] FeedForwardActiveColumns;
        /// <summary>
        /// Active column indexes from the <see cref="SpatialPooler"/> at time "t"
        /// </summary>
        protected int[] FeedForwardSparseActives;
        /// <summary>
        /// Predictive <see cref="Cell"/>s in the <see cref="TemporalMemory"/> at time "t - 1"
        /// </summary>
        protected HashSet<Cell> PreviousPredictiveCells;
        /// <summary>
        /// Predictive <see cref="Cell"/>s in the <see cref="TemporalMemory"/> at time "t"
        /// </summary>
        protected HashSet<Cell> PredictiveCells;
        /// <summary>
        /// Active <see cref="Cell"/>s in the <see cref="TemporalMemory"/> at time "t"
        /// </summary>
        protected HashSet<Cell> ActiveCells;

        private bool _isHalted;

        private Layer<IInference> _next;
        private Layer<IInference> _previous;

        /// <summary>
        /// Retains the order of added items - for use with interposed <see cref="IObservable{T}"/>
        /// </summary>
        private readonly List<object> _addedItems = new List<object>();

        /// <summary>
        /// Indicates whether there is a generic processing node entered
        /// </summary>
        private bool _hasGenericProcess;

        /// <summary>
        /// List of <see cref="Encoders"/> used when storing bucket information 
        /// see <see cref="DoEncoderBucketMapping(IInference, IDictionary{string, object})"/>
        /// </summary>
        private List<EncoderTuple> _encoderTuples;

        private NamedTuple _classifiers;

        /// <summary>
        /// Creates a new <see cref="ILayer"/> using the <see cref="Network"/> level <see cref="Parameters"/>
        /// </summary>
        /// <param name="n">the parent <see cref="Network"/></param>
        public Layer(Network n)
            : this(n, n.GetParameters())
        {

        }

        /// <summary>
        /// Creates a new <see cref="ILayer"/> using the specified <see cref="Parameters"/>
        /// </summary>
        /// <param name="n">the parent <see cref="Network"/></param>
        /// <param name="p">the <see cref="Parameters"/> to use with this <see cref="ILayer"/></param>
        public Layer(Network n, Parameters p)
            : this("[Layer " + TimeUtils.CurrentTimeMillis() + "]", n, p)
        {

        }

        /// <summary>
        /// Creates a new <see cref="ILayer"/> using the specified <see cref="Parameters"/>
        /// </summary>
        /// <param name="name">the name identifier of this <see cref="ILayer"/></param>
        /// <param name="n">the parent <see cref="Network"/></param>
        /// <param name="p">the <see cref="Parameters"/> to use with this <see cref="ILayer"/></param>
        public Layer(string name, Network n, Parameters p)
            : base(name, n, p)
        {
            _factory = new FunctionFactory(this);

            ObservableDispatch = CreateDispatchMap();
        }

        /// <summary>
        /// Creates a new <see cref="ILayer"/> initialized with the specified algorithmic components.
        /// </summary>
        /// <param name="params"> A <see cref="Parameters"/> object containing configurations for a SpatialPooler, TemporalMemory, and Encoder (all or none may be used).</param>
        /// <param name="e">(optional) The Network API only uses a <see cref="MultiEncoder"/> at the top level because of its ability to delegate to child encoders.</param>
        /// <param name="sp">(optional) <see cref="SpatialPooler"/></param>
        /// <param name="tm">(optional) <see cref="TemporalMemory"/></param>
        /// <param name="autoCreateClassifiers">(optional) Indicates that the <see cref="Parameters"/> object contains the configurations necessary to create the required encoders.</param>
        /// <param name="a">(optional) An <see cref="Anomaly"/> computer.</param>
        public Layer(Parameters @params, MultiEncoder e, SpatialPooler sp, TemporalMemory tm, bool? autoCreateClassifiers, Anomaly a)
            : base(@params, e, sp, tm, autoCreateClassifiers, a)
        {
            _factory = new FunctionFactory(this);

            ObservableDispatch = CreateDispatchMap();

            if (Logger.IsDebugEnabled)
            {
                Logger.Debug(string.Format("Layer successfully created containing: {0}{1}{2}{3}{4}", (Encoder == null ? "" : "MultiEncoder,"), (SpatialPooler == null ? "" : "SpatialPooler,"), (TemporalMemory == null ? ""
                                : "TemporalMemory,"), (autoCreateClassifiers == null ? "" : "Auto creating CLAClassifiers for each input field."), (AnomalyComputer == null ? "" : "Anomaly")));
            }
        }

        public override object PostDeSerialize()
        {
            RecreateSensors();

            FunctionFactory old = _factory;
            _factory = new FunctionFactory(this);
            _factory.Inference = (ManualInput) old.Inference.PostDeSerialize(old.Inference);

            _checkPointOpObservers = new List<IObserver<byte[]>>();

            if (Sensor != null)
            {
                Sensor.SetLocalParameters(this.Params);
                // Initialize encoders and recreate encoding index mapping.
                Sensor.PostDeSerialize();
            }
            else
            {
                // Dispatch functions (Observables) are transient & non-serializable so they must be rebuilt.
                ObservableDispatch = CreateDispatchMap();
                // Dispatch chain will not propagate unless it has subscribers.
                ParentNetwork.AddDummySubscriber();
            }
            // Flag which lets us know to skip or do certain setups during initialization.
            _isPostSerialized = true;
            
            _observers = new List<IObserver<IInference>>();

            return this;
        }

        /// <summary>
        /// Finalizes the initialization in one method call so that side effect
        /// operations to share objects and other special initialization tasks can
        /// happen all at once in a central place for maintenance ease.
        /// </summary>
        /// <returns></returns>
        public override ILayer Close()
        {
            if (IsClosed())
            {
                Logger.Warn("Close called on Layer " + GetName() + " which is already closed.");
                return this;
            }

            Params.Apply(Connections);

            if (Sensor != null)
            {
                Encoder = Encoder ?? Sensor.GetEncoder();
                Sensor.InitEncoder(Params);
                Connections.SetNumInputs(Encoder.GetWidth());
                if (ParentNetwork != null && ParentRegion != null)
                {
                    ParentNetwork.SetSensorRegion(ParentRegion);
                    object supplier;
                    if ((supplier = Sensor.GetSensorParams().Get("ONSUB")) != null)
                    {
                        if (supplier is PublisherSupplier) {
                            ((PublisherSupplier)supplier).SetNetwork(ParentNetwork);
                            ParentNetwork.SetPublisher(((PublisherSupplier)supplier).Get());
                        }
                    }
                }
            }

            // Create Encoder hierarchy from definitions & auto create classifiers
            // if specified
            if (Encoder != null)
            {
                if (Encoder.GetEncoders(Encoder) == null || Encoder.GetEncoders(Encoder).Count < 1)
                {
                    if (Params.GetParameterByKey(Parameters.KEY.FIELD_ENCODING_MAP) == null || ((Map<string, Map<string, object>>)Params.GetParameterByKey(Parameters.KEY.FIELD_ENCODING_MAP)).Count < 1)
                    {
                        Logger.Error("No field encoding map found for specified MultiEncoder");
                        throw new InvalidOperationException("No field encoding map found for specified MultiEncoder");
                    }

                    Encoder.AddMultipleEncoders((Map<string, Map<string, object>>)Params.GetParameterByKey(Parameters.KEY.FIELD_ENCODING_MAP));
                }

                // Make the declared column dimensions match the actual input
                // dimensions retrieved from the encoder
                int product = 0, inputLength, columnLength;
                if (((inputLength = ((int[])Params.GetParameterByKey(Parameters.KEY.INPUT_DIMENSIONS)).Length) != (columnLength = ((int[])Params.GetParameterByKey(Parameters.KEY.COLUMN_DIMENSIONS)).Length))
                            || Encoder.GetWidth() != (product = ArrayUtils.Product((int[])Params.GetParameterByKey(Parameters.KEY.INPUT_DIMENSIONS))))
                {

                    Logger.Warn("The number of Input Dimensions (" + inputLength + ") != number of Column Dimensions " + "(" + columnLength + ") --OR-- Encoder width (" + Encoder.GetWidth()
                                    + ") != product of dimensions (" + product + ") -- now attempting to fix it.");

                    int[] inferredDims = InferInputDimensions(Encoder.GetWidth(), columnLength);
                    if (inferredDims != null && inferredDims.Length > 0 && Encoder.GetWidth() == ArrayUtils.Product(inferredDims))
                    {
                        Logger.Info("Input dimension fix successful!");
                        Logger.Info("Using calculated input dimensions: " + Arrays.ToString(inferredDims));
                    }

                    Params.SetInputDimensions(inferredDims);
                    Connections.SetInputDimensions(inferredDims);
                }

            }

            AutoCreateClassifiers = AutoCreateClassifiers != null && (AutoCreateClassifiers.GetValueOrDefault() | (bool)Params.GetParameterByKey(Parameters.KEY.AUTO_CLASSIFY));

            if (AutoCreateClassifiers != null && AutoCreateClassifiers.GetValueOrDefault() && (_factory.Inference.GetClassifiers() == null || _factory.Inference.GetClassifiers().Count < 1))
            {
                _factory.Inference.SetClassifiers(MakeClassifiers(Encoder == null ? ParentNetwork.GetEncoder() : Encoder));

                // Note classifier addition by setting content mask
                AlgoContentMask |= LayerMask.ClaClassifier;
            }

            // We must adjust this Layer's inputDimensions to the size of the input
            // received from the previous Region's output vector.
            if (ParentRegion != null && ParentRegion.GetUpstreamRegion() != null)
            {
                int[] upstreamDims = new int[] { CalculateInputWidth() };
                Params.SetInputDimensions(upstreamDims);
                Connections.SetInputDimensions(upstreamDims);
            }
            else if (ParentRegion != null && ParentNetwork != null
                  && ParentRegion.Equals(ParentNetwork.GetSensorRegion()) && Encoder == null
                  && SpatialPooler != null)
            {

                ILayer curr = this;
                while ((curr = curr.GetPrevious()) != null)
                {
                    if (curr.GetEncoder() != null)
                    {
                        int[] dims = (int[])curr.GetParameters().GetParameterByKey(Parameters.KEY.INPUT_DIMENSIONS);
                        Params.SetInputDimensions(dims);
                        Connections.SetInputDimensions(dims);
                    }
                }
            }

            // Let the SpatialPooler initialize the matrix with its requirements
            if (SpatialPooler != null)
            {
                // The exact dimensions don't have to be the same but the number of
                // dimensions do!
                int inputLength, columnLength;
                if ((inputLength = ((int[])Params.GetParameterByKey(Parameters.KEY.INPUT_DIMENSIONS)).Length) !=
                     (columnLength = ((int[])Params.GetParameterByKey(Parameters.KEY.COLUMN_DIMENSIONS)).Length))
                {

                    Logger.Error("The number of Input Dimensions (" + inputLength + ") is not same as the number of Column Dimensions " +
                        "(" + columnLength + ") in Parameters! - SpatialPooler not initialized!");

                    return this;
                }
                SpatialPooler.Init(Connections);
            }

            // Let the TemporalMemory initialize the matrix with its requirements
            if (TemporalMemory != null)
            {
                TemporalMemory.Init(Connections);
            }

            this.numColumns = Connections.GetNumColumns();

            FeedForwardActiveColumns = new int[Connections.GetNumColumns()];

            _isClosed = true;

            Logger.Debug("Layer " + Name + " content initialize mask = " + AlgoContentMask); // Integer.toBinaryString(algo_content_mask)

            return this;
        }

        /// <summary>
        /// Called from <see cref="FunctionFactory.CreateSpatialFunc(SpatialPooler)"/> and from <see cref="Close()"/>
        /// to calculate the size of the input vector given the output source either being a <see cref="TemporalMemory"/>
        /// or a <see cref="SpatialPooler"/> - from this <see cref="Region"/> or a previous <see cref="Region"/>.
        /// </summary>
        /// <returns>the length of the input vector</returns>
        public override int CalculateInputWidth()
        {
            // If no previous Layer, check upstream region for its output layer's output.
            if (_previous == null)
            {
                if (ParentRegion.GetUpstreamRegion() != null)
                {
                    // Upstream region with TM
                    if ((ParentRegion.GetUpstreamRegion().GetHead().GetMask() & LayerMask.TemporalMemory) == LayerMask.TemporalMemory)
                    {
                        var @out = (ParentRegion.GetUpstreamRegion().GetHead().GetConnections().GetCellsPerColumn() *
                                    (ParentRegion.GetUpstreamRegion().GetHead().GetConnections().GetMemory().GetMaxIndex() + 1));

                        return @out;
                    }
                    // Upstream region but no TM, so input is the upstream region's SP

                    return new SparseBinaryMatrix(ParentRegion.GetUpstreamRegion().GetHead().GetConnections().GetColumnDimensions()).GetMaxIndex() + 1;
                }
                // No previous Layer, and no upstream region
                // layer contains a TM so compute by cells;
                if (HasTemporalMemory() && !HasSpatialPooler())
                {
                    return GetConnections().GetCellsPerColumn() * (GetConnections().GetMemory().GetMaxIndex() + 1);
                }
                // layer only contains a SP
                return Connections.GetNumInputs();
            }
            else {
                // There is a previous Layer and that layer contains a TM so compute by cells;
                if ((_previous.AlgoContentMask & LayerMask.TemporalMemory) == LayerMask.TemporalMemory)
                {
                    SparseBinaryMatrix matrix = new SparseBinaryMatrix(_previous.GetConnections().GetColumnDimensions());
                    return _previous.GetConnections().GetCellsPerColumn() * (matrix.GetMaxIndex() + 1);
                }
                // Previous Layer but it has no TM so use the previous' column output (from SP)
                return new SparseBinaryMatrix(_previous.GetConnections().GetColumnDimensions()).GetMaxIndex() + 1;
            }
        }

        /// <summary>
        /// Given an input field width and Spatial Pooler dimensionality; this method
        /// will return an array of dimension sizes whose number is equal to the
        /// number of column dimensions. The sum of the returned dimensions will be
        /// equal to the flat input field width specified.
        /// 
        /// This method should be called when a disparity in dimensionality between
        /// the input field and the number of column dimensions is detected.
        /// Otherwise if the input field dimensionality is correctly specified, this
        /// method should <b>not</b> be used.
        /// </summary>
        /// <param name="inputWidth">the flat input width of an <see cref="IEncoder"/>'s output or the vector used as input to the <see cref="SpatialPooler"/></param>
        /// <param name="numDims">a number specifying the number of column dimensions that should be returned.</param>
        /// <returns></returns>
        public int[] InferInputDimensions(int inputWidth, int numDims)
        {
            double flatSize = inputWidth;
            double numColDims = numDims;
            //double sliceArrangement = Math.Pow(flatSize, 1 / numColDims);
            //double remainder = sliceArrangement % (int)sliceArrangement;
            int[] retVal = new int[(int)numColDims];
            double log = Math.Log10(flatSize);
            double dimensions = numColDims;
            double sliceArrangement = Math.Round(Math.Pow(10, (log / dimensions)), 8, MidpointRounding.AwayFromZero);//MathContext.DECIMAL32);.doubleValue();
            double remainder = sliceArrangement % (int)sliceArrangement;
            if (remainder > double.Epsilon)
            {
                for (int i = 0; i < numColDims - 1; i++)
                    retVal[i] = 1;
                retVal[(int)numColDims - 1] = (int)flatSize;
            }
            else {
                for (int i = 0; i < numColDims; i++)
                    retVal[i] = (int)sliceArrangement;
            }

            return retVal;
        }

        /// <summary>
        /// Allows the user to define the <see cref="Connections"/> object data structure
        /// to use. Or possibly to share connections between two <see cref="ILayer"/>s
        /// </summary>
        /// <param name="c">the <see cref="Connections"/> object to use.</param>
        /// <returns>this Layer instance (in fluent-style)</returns>
        public override ILayer Using(Connections c)
        {
            if (_isClosed)
            {
                throw new InvalidOperationException("Layer already \"closed\"");
            }
            Connections = c;
            return this;
        }

        /// <summary>
        /// Allows the user to specify the <see cref="Parameters"/> object used by this
        /// <see cref="ILayer"/>. If the intent is to share Parameters across multiple
        /// Layers, it must be kept in mind that two Layers containing the same
        /// algorithm may require specification of locally different parameter
        /// settings. In this case, one could use
        /// <see cref="BaseLayer.AlterParameter(Parameters.KEY,object)"/> method to change a local setting
        /// without impacting the same setting in the source parameters object. This
        /// is made possible because the <see cref="BaseLayer.AlterParameter(Parameters.KEY,object)"/> method
        /// first makes a local copy of the <see cref="Parameters"/> object, then modifies
        /// the specified parameter.
        /// </summary>
        /// <param name="p">the <see cref="Parameters"/> to use in this <see cref="ILayer"/></param>
        /// <returns>this <see cref="ILayer"/></returns>
        public override ILayer Using(Parameters p)
        {
            if (_isClosed)
            {
                throw new InvalidOperationException("Layer already \"closed\"");
            }
            Params = p;
            return this;
        }

        /// <summary>
        /// Adds an <see cref="HTMSensor{T}"/> to this <see cref="ILayer"/>. An HTMSensor is a regular
        /// <see cref="ISensor"/> (i.e. <see cref="FileSensor"/>, <see cref="URISensor"/>, or <see cref="ObservableSensor{T}"/>)
        /// which has had an <see cref="IEncoder"/> configured and added to it. HTMSensors are
        /// HTM Aware, where as regular Sensors have no knowledge of HTM requirements.
        /// </summary>
        /// <param name="sensor">the <see cref="HTMSensor{T}"/></param>
        /// <returns>this Layer instance (in fluent-style)</returns>
        public override ILayer Add(ISensor sensor)
        {
            if (_isClosed)
            {
                throw new InvalidOperationException("Layer already \"closed\"");
            }

            Sensor = (IHTMSensor)sensor;
            if (ParentNetwork != null && ParentRegion != null)
            {
                ParentNetwork.SetSensorRegion(ParentRegion);
                ParentNetwork.SetSensor(Sensor);
            }

            // Store the SensorParams for Sensor rebuild after deserialisation
            this.SensorParams = this.Sensor.GetSensorParams();

            return this;
        }

        /// <summary>
        /// Adds a <see cref="MultiEncoder"/> to this <see cref="ILayer"/>
        /// </summary>
        /// <param name="encoder">the added MultiEncoder</param>
        /// <returns>this Layer instance (in fluent-style)</returns>
        public override ILayer Add(MultiEncoder encoder)
        {
            if (_isClosed)
            {
                throw new InvalidOperationException("Layer already \"closed\"");
            }

            Encoder = encoder;
            return this;
        }

        /// <summary>
        /// Adds a <see cref="SpatialPooler"/> to this <see cref="ILayer"/>
        /// </summary>
        /// <param name="sp">the added SpatialPooler</param>
        /// <returns>this Layer instance (in fluent-style)</returns>
        public override ILayer Add(SpatialPooler sp)
        {
            if (_isClosed)
            {
                throw new InvalidOperationException("Layer already \"closed\"");
            }

            // Preserve addition order
            _addedItems.Add(sp);

            AlgoContentMask |= LayerMask.SpatialPooler;
            SpatialPooler = sp;
            return this;
        }

        /// <summary>
        /// Adds a <see cref="TemporalMemory"/> to this <see cref="ILayer"/>
        /// </summary>
        /// <param name="tm">the added TemporalMemory</param>
        /// <returns>this Layer instance (in fluent-style)</returns>
        public override ILayer Add(TemporalMemory tm)
        {
            if (_isClosed)
            {
                throw new InvalidOperationException("Layer already \"closed\"");
            }

            // Preserve addition order
            _addedItems.Add(tm);

            AlgoContentMask |= LayerMask.TemporalMemory;
            TemporalMemory = tm;

            return this;
        }

        /// <summary>
        /// Adds an <see cref="Anomaly"/> computer to this <see cref="ILayer"/>
        /// </summary>
        /// <param name="anomalyComputer">the Anomaly instance</param>
        /// <returns>this Layer instance (in fluent-style)</returns>
        public override ILayer Add(Anomaly anomalyComputer)
        {
            if (_isClosed)
            {
                throw new InvalidOperationException("Layer already \"closed\"");
            }

            // Preserve addition order
            _addedItems.Add(anomalyComputer);

            AlgoContentMask |= LayerMask.AnomalyComputer;
            AnomalyComputer = anomalyComputer;
            return this;
        }

        /// <summary>
        /// Adds a "generic" processing node into this <see cref="ILayer"/>'s processing
        /// chain.
        /// 
        /// <em><b>NOTE: When adding a generic node, the order of calls to
        /// the addXXX() methods becomes crucially important. Make sure you 
        /// have added items in a valid order in your "fluent" add call declarations.</b></em>
        /// </summary>
        /// <param name="func">a <see cref="Func{ManualInput, ManualInput}"/> function to be performed at the point 
        /// of insertion within the <see cref="ILayer"/>'s declaration.</param>
        /// <returns>this Layer instance (in fluent-style)</returns>
        public override ILayer Add(Func<ManualInput, ManualInput> func)
        {
            if (_isClosed)
            {
                throw new InvalidOperationException("Layer already \"closed\"");
            }
            if (func == null)
            {
                throw new InvalidOperationException("Cannot add a null Function");
            }

            _hasGenericProcess = true;
            // Preserve addition order
            _addedItems.Add(func);
            return this;
        }

        /// <summary>
        /// Processes a single element, sending the specified input up the configured
        /// chain of algorithms or components within this <see cref="ILayer"/>; resulting in
        /// any {@link Subscriber}s or {@link Observer}s being notified of results
        /// corresponding to the specified input (unless a <see cref="SpatialPooler"/>
        /// "primer delay" has been configured).
        /// 
        /// The first input to the Layer invokes a method to resolve the transformer
        /// at the bottom of the input chain, therefore the "type" (&lt;T&gt;) of the
        /// input cannot be changed once this method is called for the first time.
        /// </summary>
        /// <typeparam name="TInput"></typeparam>
        /// <param name="t">the input object who's type is generic.</param>
        public override void Compute<TInput>(TInput t)
        {
            if (!_isClosed)
            {
                Close();
            }

            Increment();

            if (!DispatchCompleted())
            {
                CompleteDispatch(t);
            }

            Publisher.OnNext(t);
        }

        /// <summary>
        /// Stops the processing of this <see cref="ILayer"/>'s processing thread.
        /// </summary>
        public override void Halt()
        {
            object supplier = null;
            if (Sensor != null && (supplier = Sensor.GetSensorParams().Get("ONSUB")) != null)
            {
                if (supplier is PublisherSupplier) {
                    ((PublisherSupplier)supplier).ClearSuppliedInstance();
                }
            }

            // Signal the Observer chain to complete
            if (LayerThread == null)
            {
                Publisher.OnCompleted();
                if (_next != null)
                {
                    _next.Halt();
                }
            }
            _isHalted = true;
        }

        /// <summary>
        /// Returns a flag indicating whether this layer's processing thread has been halted or not.
        /// </summary>
        public override bool IsHalted()
        {
            return _isHalted;
        }

        /// <summary>
        /// Completes the dispatch chain of algorithm <see cref="IObservable{T}"/>s with
        /// specialized <see cref="Transformer"/>s for each algorithm contained within this
        /// Layer. This method then starts the output stream processing of its
        /// <see cref="ISensor"/> in a separate Thread (if it exists) - logging this
        /// event.
        /// 
        /// Calling this method sets a flag on the underlying Sensor marking it as
        /// "Terminal" meaning that it cannot be restarted and its output stream
        /// cannot be accessed again.
        /// </summary>
        public override void Start()
        {
            if (_isHalted)
            {
                Restart(true);
                return;
            }

            // Save boilerplate setup steps by automatically closing when start is
            // called.
            if (!_isClosed)
            {
                Close();
            }

            if (Sensor == null)
            {
                throw new InvalidOperationException("A sensor must be added when the mode is not Network.Mode.MANUAL");
            }

            Encoder = Encoder ?? Sensor.GetEncoder();

            try
            {
                CompleteDispatch(new int[] { });
            }
            catch (Exception e)
            {
                NotifyError(e);
            }

            StartLayerThread();
        }

        public override void Restart(bool startAtIndex)
        {
            _isHalted = false;

            if (!_isClosed)
            {
                Start();
            }
            else
            {
                if (Sensor == null)
                {
                    throw new InvalidOperationException("A sensor must be added when the mode is not Network.Mode.MANUAL");
                }

                // Re-init the Sensor only if we're halted and haven't already been initialized
                // following a deserialization.
                if (!_isPostSerialized)
                {
                    // Recreate the Sensor and its underlying Stream
                    RecreateSensors();
                }

                if (ParentNetwork != null)
                {
                    ParentNetwork.SetSensor(Sensor);
                }

                ObservableDispatch = CreateDispatchMap();
                
                this.Encoder = Encoder ?? Sensor.GetEncoder();

                _skip = startAtIndex ?
                    (Sensor.GetSensorParams().Get("ONSUB")) != null ? -1 : _recordNum :
                        (_recordNum = -1);

                try
                {
                    CompleteDispatch(new int[] { });
                }
                catch (Exception e)
                {
                    NotifyError(e);
                }

                StartLayerThread();

                Logger.Debug($"Re-Start called on Layer thread {LayerThread}");
            }
        }

        /// <summary>
        /// Sets a pointer to the "next" Layer in this <see cref="ILayer"/>'s <see cref="IObservable{T}"/> sequence.
        /// </summary>
        /// <param name="l"></param>
        public void Next(Layer<IInference> l)
        {
            _next = l;
        }

        /// <summary>
        /// Returns the next Layer following this Layer in order of process flow.
        /// </summary>
        public override ILayer GetNext()
        {
            return _next;
        }

        /// <summary>
        /// Sets a pointer to the "previous" Layer in this <see cref="ILayer"/>'s <see cref="IObservable{T}"/> sequence.
        /// </summary>
        /// <param name="l"></param>
        public void Previous(Layer<IInference> l)
        {
            _previous = l;
        }

        /// <summary>
        /// Returns the previous Layer preceding this Layer in order of process flow.
        /// </summary>
        public override ILayer GetPrevious()
        {
            return _previous;
        }

        /// <summary>
        /// Returns the current predictive <see cref="Cell"/>s
        /// </summary>
        /// <returns>the binary vector representing the current prediction.</returns>
        public HashSet<Cell> GetPredictiveCells()
        {
            return PredictiveCells;
        }

        /// <summary>
        /// Returns the previous predictive <see cref="Cell"/>s
        /// </summary>
        /// <returns>the binary vector representing the current prediction.</returns>
        public HashSet<Cell> GetPreviousPredictiveCells()
        {
            return PreviousPredictiveCells;
        }

        /// <summary>
        /// Returns the current (dense) array of column indexes which represent
        /// columns which have become activated during the current input sequence
        /// from the SpatialPooler.
        /// </summary>
        /// <returns>the array of active column indexes</returns>
        public int[] GetFeedForwardActiveColumns()
        {
            return FeedForwardActiveColumns;
        }

        /// <summary>
        /// Returns the <see cref="Cell"/>s activated in the <see cref="TemporalMemory"/> at time "t"
        /// </summary>
        /// <returns></returns>
        public HashSet<Cell> GetActiveCells()
        {
            return ActiveCells;
        }

        /// <summary>
        /// Sets the sparse form of the <see cref="SpatialPooler"/> column activations and returns the specified array.
        /// </summary>
        /// <param name="activesInSparseForm">the sparse column activations</param>
        private int[] SetFeedForwardSparseActives(int[] activesInSparseForm)
        {
            FeedForwardSparseActives = activesInSparseForm;
            return FeedForwardSparseActives;
        }

        /// <summary>
        /// Returns the SpatialPooler column activations in sparse form (indexes of the on bits).
        /// </summary>
        public int[] GetFeedForwardSparseActives()
        {
            return FeedForwardSparseActives;
        }

        /// <summary>
        /// Returns the values submitted to this <see cref="ILayer"/> in an array whose
        /// indexes correspond to the indexes of probabilities returned when calling
        /// <see cref="GetAllPredictions(string,int)"/>.
        /// </summary>
        /// <typeparam name="TV"></typeparam>
        /// <param name="field">The field name of the required prediction</param>
        /// <param name="step">The step for the required prediction</param>
        public TV[] GetAllValues<TV>(string field, int step)
        {
            if (CurrentInference == null || CurrentInference.GetClassifiers() == null)
            {
                throw new InvalidOperationException("Predictions not available. " + "Either classifiers unspecified or inferencing has not yet begun.");
            }

            Classification<object> c = CurrentInference.GetClassification(field);
            if (c == null)
            {
                Logger.Debug(string.Format("No Classification exists for the specified field: {0}", field));
            }

            return c?.GetActualValues().Select(av => av != null ? (TV)av : default(TV)).ToArray();

            //return (V[])c.GetActualValues().Cast<V>().ToArray();
        }

        /// <summary>
        /// Returns a double[] containing a prediction confidence measure for each
        /// bucket (unique entry as determined by an encoder). In order to relate the
        /// probability to an actual value, call <see cref="GetAllValues(string,int)"/>
        /// which returns an array containing the actual values submitted to this
        /// <see cref="ILayer"/> - the indexes of each probability will match the index of
        /// each actual value entered.
        /// </summary>
        /// <param name="field">The field name of the required prediction</param>
        /// <param name="step">The step for the required prediction</param>
        public double[] GetAllPredictions(string field, int step)
        {
            if (CurrentInference == null || CurrentInference.GetClassifiers() == null)
            {
                throw new InvalidOperationException("Predictions not available. " + "Either classifiers unspecified or inferencing has not yet begun.");
            }

            Classification<object> c = CurrentInference.GetClassification(field);
            if (c == null)
            {
                Logger.Debug(string.Format("No Classification exists for the specified field: {0}", field));
            }

            return c?.GetStats(step);
        }

        /// <summary>
        /// Returns the value whose probability is calculated to be the highest for the specified field and step.
        /// </summary>
        /// <typeparam name="TK"></typeparam>
        /// <param name="field">The field name of the required prediction</param>
        /// <param name="step">The step for the required prediction</param>
        public TK GetMostProbableValue<TK>(string field, int step)
        {
            if (CurrentInference == null || CurrentInference.GetClassifiers() == null)
            {
                throw new InvalidOperationException("Predictions not available. " + "Either classifiers unspecified or inferencing has not yet begun.");
            }

            Classification<object> c = CurrentInference.GetClassification(field);
            if (c == null)
            {
                Logger.Debug(string.Format("No Classification exists for the specified field: {0}", field));
            }

            return (TK)c?.GetMostProbableValue(step);
        }

        /// <summary>
        /// Returns the bucket index of the value with the highest calculated probability for the specified field and step.
        /// </summary>
        /// <param name="field">The field name of the required prediction</param>
        /// <param name="step">The step for the required prediction</param>
        public int GetMostProbableBucketIndex(string field, int step)
        {
            if (CurrentInference == null || CurrentInference.GetClassifiers() == null)
            {
                throw new InvalidOperationException("Predictions not available. " + "Either classifiers unspecified or inferencing has not yet begun.");
            }

            Classification<object> c = CurrentInference.GetClassification(field);
            if (c == null)
            {
                Logger.Debug(string.Format("No Classification exists for the specified field: {0}", field));
            }

            Debug.Assert(c != null, "c != null");
            return c.GetMostProbableBucketIndex(step);
        }

        /// <summary>
        /// Resets the <see cref="TemporalMemory"/> if it exists.
        /// </summary>
        public override void Reset()
        {
            if (TemporalMemory == null)
            {
                Logger.Debug("Attempt to reset Layer: " + GetName() + "without TemporalMemory");
            }
            else {
                TemporalMemory.Reset(Connections);
                ResetRecordNum();
            }
        }

        /// <summary>
        /// We cannot create the <see cref="IObservable{T}"/> sequence all at once because the
        /// first step is to transform the input type to the type the rest of the
        /// sequence uses (<see cref="IObservable{IInference}"/>). This can only happen
        /// during the actual call to <see cref="Compute{T}(T)"/> which presents the
        /// input type - so we create a map of all types of expected inputs, and then
        /// connect the sequence at execution time; being careful to only incur the
        /// cost of sequence assembly on the first call to <see cref="Compute{T}(T)"/>.
        /// After the first call, we dispose of this map and its contents.
        /// </summary>
        /// <returns>the map of input types to <see cref="Transformer"/></returns>
        protected override Map<Type, IObservable<ManualInput>> CreateDispatchMap()
        {
            Map<Type, IObservable<ManualInput>> obsDispatch = new Map<Type, IObservable<ManualInput>>();

            Publisher = new Subject<object>(); //PublishSubject.create();

            obsDispatch.Add(typeof(IDictionary), _factory.CreateMultiMapFunc(Publisher.Select(t => t)));
            obsDispatch.Add(typeof(ManualInput), _factory.CreateManualInputFunc(Publisher.Select(t => t)));
            obsDispatch.Add(typeof(string[]), _factory.CreateEncoderFunc(Publisher.Select(t => t)));
            obsDispatch.Add(typeof(int[]), _factory.CreateVectorFunc(Publisher.Select(t => t)));
            obsDispatch.Add(typeof(ImageDefinition), _factory.CreateImageFunc(Publisher.Select(t => t)));

            return obsDispatch;
        }

        // ////////////////////////////////////////////////////////////
        // PRIVATE METHODS AND CLASSES BELOW HERE //
        // ////////////////////////////////////////////////////////////

        /// <summary>
        /// Connects the first observable which does the transformation of input
        /// types, to the rest of the sequence - then clears the helper map and sets it to null.
        /// </summary>
        /// <typeparam name="TInput"></typeparam>
        /// <param name="t"></param>
        private void CompleteDispatch<TInput>(TInput t)
        {
            // Get the Input Transformer for the specified input type
            IObservable<ManualInput> sequence = ResolveObservableSequence(t);

            // If this Layer has a Sensor, map its encoder buckets
            sequence = MapEncoderBuckets(sequence);

            // Add the rest of the chain observables for the other added algorithms.
            sequence = FillInSequence(sequence);

            // Adds the delegate observer to the subscribers
            // Subscribes the sequence to the delegate subscriber
            // Clears the input types to transfers map
            CompleteSequenceDispatch(sequence);

            // Handle global network sensor access.
            if (Sensor == null && ParentNetwork != null && ParentNetwork.IsTail(this))
            {
                Sensor = (IHTMSensor)ParentNetwork?.GetSensor();
            }
            else if (ParentNetwork != null && Sensor != null)
            {
                ParentNetwork.SetSensor(Sensor);
            }
        }

        /// <summary>
        /// If this Layer has a Sensor, map its encoder's buckets
        /// </summary>
        /// <param name="sequence"></param>
        /// <returns></returns>
        private IObservable<ManualInput> MapEncoderBuckets(IObservable<ManualInput> sequence)
        {
            if (HasSensor())
            {
                if (GetSensor().GetMetaInfo().GetFieldTypes().Any(ft => ft == FieldMetaType.SparseArray || ft == FieldMetaType.DenseArray || ft == FieldMetaType.Coord || ft == FieldMetaType.Geo))
                {
                    if (AutoCreateClassifiers.GetValueOrDefault())
                    {
                        throw new InvalidOperationException("Cannot autoclassify with raw array input or " + " Coordinate based encoders... Remove auto classify setting.");
                    }
                    return sequence;
                }

                sequence = sequence.Select(m =>
                {
                    DoEncoderBucketMapping(m, ((IHTMSensor)GetSensor()).GetInputMap());
                    return m;
                });
                //if (GetSensor().GetMetaInfo().GetFieldTypes().stream().anyMatch(ft-> {
                //    return ft == FieldMetaType.SARR || ft == FieldMetaType.DARR || ft == FieldMetaType.COORD || ft == FieldMetaType.GEO;
                //})) {
                //    if (autoCreateClassifiers)
                //    {
                //        throw new InvalidOperationException("Cannot autoclassify with raw array input or " + " Coordinate based encoders... Remove auto classify setting.");
                //    }
                //    return sequence;
                //}
                //sequence = sequence.map(m-> {
                //    doEncoderBucketMapping(m, getSensor().GetInputMap());
                //    return m;
                //});
            }

            return sequence;
        }

        /// <summary>
        /// Stores a <see cref="NamedTuple"/> which contains the input values and bucket
        /// information - keyed to the encoded field name so that a classifier can
        /// retrieve it later on in the processing sequence.
        /// </summary>
        /// <param name="inference"></param>
        /// <param name="encoderInputMap"></param>
        private void DoEncoderBucketMapping(IInference inference, IDictionary<string, object> encoderInputMap)
        {
            if (_encoderTuples == null)
            {
                _encoderTuples = Encoder.GetEncoders(Encoder);
            }

            // Store the encoding
            int[] encoding = inference.GetEncoding();

            foreach (EncoderTuple t in _encoderTuples)
            {
                string name = t.GetName();
                IEncoder e = t.GetEncoder();

                int bucketIdx;

                object o;
                if (encoderInputMap.GetType().FullName.Contains("InputMap"))
                {
                    var getMethod = encoderInputMap.GetType().GetMethod("Get");
                    getMethod = getMethod.MakeGenericMethod(e.GetEncoderType());
                    o = getMethod.Invoke(encoderInputMap, new object[] { name }); // encoderInputMap[name]
                }
                else
                {
                    o = encoderInputMap[name];
                }

                if (o is DateTime)
                {
                    bucketIdx = ((DateEncoder)e).GetBucketIndices((DateTime)o)[0];
                }
                else if (o is double)
                {
                    bucketIdx = e.GetBucketIndices((double)o)[0];
                }
                else if (o is int)
                {
                    bucketIdx = e.GetBucketIndices((int)o)[0];
                }
                else {
                    bucketIdx = e.GetBucketIndices((string)o)[0];
                }

                int offset = t.GetOffset();
                int[] tempArray = new int[e.GetWidth()];
                Array.Copy(encoding, offset, tempArray, 0, tempArray.Length);

                inference.GetClassifierInput().Add(name, new NamedTuple(new[] { "name", "inputValue", "bucketIdx", "encoding" }, name, o, bucketIdx, tempArray));
            }
        }

        /// <summary>
        /// Connects the <see cref="Transformer"/> to the rest of the <see cref="IObservable{T}"/> sequence.
        /// </summary>
        /// <param name="o">the Transformer part of the sequence.</param>
        /// <returns>the completed <see cref="IObservable{T}"/> sequence.</returns>
        private IObservable<ManualInput> FillInSequence(IObservable<ManualInput> o)
        {

            // Route to ordered dispatching if required.
            if (_hasGenericProcess)
            {
                return FillInOrderedSequence(o);
            }

            // Spatial Pooler config
            if (SpatialPooler != null)
            {
                int? skipCount;
                if ((skipCount = ((int?)Params.GetParameterByKey(Parameters.KEY.SP_PRIMER_DELAY))) != null)
                {
                    o = o.Select(_factory.CreateSpatialFunc(SpatialPooler)).Skip(skipCount.GetValueOrDefault());
                    //o = o.map(factory.CreateSpatialFunc(spatialPooler)).skip(skipCount);
                }
                else {
                    o = o.Select(_factory.CreateSpatialFunc(SpatialPooler));
                }
            }

            // Temporal Memory config
            if (TemporalMemory != null)
            {
                o = o.Select(_factory.CreateTemporalFunc(TemporalMemory));
            }

            // Classifier config
            if (AutoCreateClassifiers != null && AutoCreateClassifiers.GetValueOrDefault())
            {
                o = o.Select(_factory.CreateClassifierFunc());
            }

            // Anomaly config
            if (AnomalyComputer != null)
            {
                o = o.Select(_factory.CreateAnomalyFunc(AnomalyComputer));
            }

            return o;
        }

        /// <summary>
        /// Connects <see cref="IObservable{T}"/> or <see cref="Transformer"/> emissions in the order they are declared.
        /// </summary>
        /// <param name="o">first <see cref="IObservable{T}"/> in sequence.</param>
        /// <returns></returns>
        private IObservable<ManualInput> FillInOrderedSequence(IObservable<ManualInput> o)
        {
            _addedItems.Reverse();

            foreach (object node in _addedItems)
            {
                var func = node as Func<ManualInput, ManualInput>;
                if (func != null) // Func<,>
                {
                    o = o.Select(func);
                }
                else if (node is SpatialPooler)
                {
                    int? skipCount;
                    if ((skipCount = ((int?)Params.GetParameterByKey(Parameters.KEY.SP_PRIMER_DELAY))) != null)
                    {
                        o = o.Select(_factory.CreateSpatialFunc(SpatialPooler)).Skip(skipCount.GetValueOrDefault());
                    }
                    else {
                        o = o.Select(_factory.CreateSpatialFunc(SpatialPooler));
                    }
                }
                else if (node is TemporalMemory)
                {
                    o = o.Select(_factory.CreateTemporalFunc(TemporalMemory));
                }
            }

            // Classifier config
            if (AutoCreateClassifiers != null && AutoCreateClassifiers.GetValueOrDefault())
            {
                o = o.Select(_factory.CreateClassifierFunc());
            }

            // Anomaly config
            if (AnomalyComputer != null)
            {
                o = o.Select(_factory.CreateAnomalyFunc(AnomalyComputer));
            }

            return o;
        }

        /// <summary>
        /// Creates the <see cref="NamedTuple"/> of names to encoders used in the observable sequence.
        /// </summary>
        /// <param name="encoder"></param>
        /// <returns></returns>
        private NamedTuple MakeClassifiers(MultiEncoder encoder)
        {
            if (_classifiers != null) return _classifiers;
            Type classificationType = (Type)Params.GetParameterByKey(Parameters.KEY.AUTO_CLASSIFY_TYPE);

            string[] names = new string[encoder.GetEncoders(encoder).Count];
            IClassifier[] ca = new IClassifier[names.Length];
            int i = 0;
            foreach (EncoderTuple et in encoder.GetEncoders(encoder))
            {
                names[i] = et.GetFieldName();
<<<<<<< HEAD
                ca[i] = (IClassifier)Activator.CreateInstance(classificationType); //new CLAClassifier();
=======
                ca[i] = (IClassifier) Activator.CreateInstance(classificationType); //new CLAClassifier();
                ca[i].ApplyParameters(this.Params);
>>>>>>> 929315d2
                i++;
            }
            var result = new NamedTuple(names, (object[])ca);
            _classifiers = result;
            return result;
        }

        public override IClassifier GetClassifier(MultiEncoder encoder, string predictedFieldName)
        {
            if (_classifiers == null) MakeClassifiers(encoder);
            return _classifiers[predictedFieldName] as IClassifier;
        }

        /// <summary>
        /// Called internally to invoke the <see cref="SpatialPooler"/>
        /// </summary>
        /// <param name="input">the current input vector</param>
        /// <returns></returns>
        internal virtual int[] SpatialInput(int[] input)
        {
            if (input == null)
            {
                Logger.Info("Layer " + GetName() + " received null input");
            }
            else if (input.Length < 1)
            {
                Logger.Info("Layer " + GetName() + " received zero length bit vector");
                return input;
            }

            int[] activeColumns = new int[numColumns];
            SpatialPooler.Compute(Connections, input, activeColumns, IsLearn || (Sensor != null && Sensor.GetMetaInfo().IsLearn()));

            return activeColumns;
        }

        /// <summary>
        /// Called internally to invoke the <see cref="TemporalMemory"/>
        /// </summary>
        /// <param name="input"> the current input vector</param>
        /// <param name="mi">the current input inference container</param>
        /// <returns></returns>
        internal virtual int[] TemporalInput(int[] input, ManualInput mi)
        {
            ComputeCycle cc;
            if (Sensor != null)
            {
                if (Sensor.GetMetaInfo().IsReset())
                {
                    TemporalMemory.Reset(Connections);
                }

                cc = TemporalMemory.Compute(Connections, input, Sensor.GetMetaInfo().IsLearn());
            }
            else {
                cc = TemporalMemory.Compute(Connections, input, IsLearn);
            }

            PreviousPredictiveCells = PredictiveCells;

            // Store the predictive columns
            mi.SetPredictiveCells(PredictiveCells = cc.PredictiveCells());
            // Store activeCells
            mi.SetActiveCells(ActiveCells = cc.ActiveCells());
            // Store the Compute Cycle
            mi.SetComputeCycle(cc);
            return SDR.AsCellIndices(ActiveCells = cc.ActiveCells());
        }

        protected void StartLayerThread()
        {
            LayerThread = new Task(() =>
            {
                Logger.Debug("Layer [" + GetName() + "] started Sensor output stream processing.");

                //////////////////////////

                var outputStream = (IBaseStream)Sensor.GetOutputStream();

                int[] intArray = null;
                object inputObject;
                while (!outputStream.EndOfStream)
                {
                    inputObject = outputStream.ReadUntyped();
                    if (inputObject is int[])
                    {
                        intArray = (int[])inputObject;
                    }
                    bool doComputation = false;
                    bool computed = false;
                    try
                    {
                        if (_isHalted)
                        {
                            NotifyComplete();
                            if (_next != null)
                            {
                                _next.Halt();
                            }
                        }
                        else
                        {
                            doComputation = true;
                        }
                    }
                    catch (Exception e)
                    {
                        Console.WriteLine(e);
                        NotifyError(new ApplicationException("Unknown Exception while filtering input", e));
                        throw;
                    }

                    if (!doComputation) continue;

                    try
                    {

                        //Debug.WriteLine("Computing in the foreach loop: " + Arrays.ToString(intArray));
                        if (intArray != null) _factory.Inference.SetEncoding(intArray);

                        Compute(intArray);
                        computed = true;

                        // Notify all downstream observers that the stream is closed
                        if (!Sensor.EndOfStream())
                        {
                            NotifyComplete();
                        }
                    }
                    catch (Exception e)
                    {
                        Console.WriteLine(e);
                        if (Debugger.IsAttached) Debugger.Break();
                        NotifyError(e);
                    }

                    if (!computed)
                    {
                        // Wait a little while, because new work can come
                        Thread.Sleep(5000);
                    }
                }

                Debug.WriteLine("#> Layer [" + GetName() + "] thread has exited.");
                //////////////////////////

                // Applies "terminal" function, at this point the input stream
                // is "sealed".
                //sensor.GetOutputStream().Filter(i =>
                //{
                //    try
                //    {
                //        if (isHalted)
                //        {
                //            NotifyComplete();
                //            if (next != null)
                //            {
                //                next.Halt();
                //            }
                //            return false;
                //        }
                //        return true;
                //    }
                //    catch (Exception e)
                //    {
                //        Console.WriteLine(e);
                //        NotifyError(new ApplicationException("Unknown Exception while filtering input", e));
                //        throw;
                //    }
                //}).ForEach(intArray =>
                //{
                //    try
                //    {

                //        //Debug.WriteLine("Computing in the foreach loop: " + Arrays.ToString(intArray));
                //        factory.inference.Encoding(intArray);

                //        //T computeInput = (T)Convert.ChangeType(intArray, typeof(int[]));

                //        Compute(intArray);

                //        // Notify all downstream observers that the stream is closed
                //        if (!sensor.HasNext())
                //        {
                //            NotifyComplete();
                //        }
                //    }
                //    catch (Exception e)
                //    {
                //        Console.WriteLine(e);
                //        if (Debugger.IsAttached) Debugger.Break();
                //        NotifyError(e);
                //    }

                //});
            }, TaskCreationOptions.LongRunning);

            //LayerThread.Name = "Sensor Layer [" + GetName() + "] Thread";
            LayerThread.Start();
            Logger.Debug($"Start called on Layer thread {LayerThread}");
        }


        public FunctionFactory GetFunctionFactory()
        {
            return _factory;
        }

        //////////////////////////////////////////////////////////////
        //        Inner Class Definition Transformer Example        //
        //////////////////////////////////////////////////////////////

        /// <summary>
        /// Factory which returns an <see cref="IObservable{T}"/> capable of transforming known
        /// input formats to the universal format object passed between all
        /// Observables in the Observable chains making up the processing steps
        /// involving HTM algorithms.
        /// 
        /// The <see cref="Transformer"/> implementations are used to transform various
        /// inputs into a <see cref="ManualInput"/>, and thus are used at the beginning of
        /// any Observable chain; each succeding Observable in a given chain would
        /// then communicate via passed ManualInputs or <see cref="IInference"/>s (which are
        /// the same thing).
        /// 
        /// <see cref="Layer{T}.CompleteDispatch{V}(V)"/>
        /// <see cref="Layer{T}.ResolveObservableSequence{V}(V)"/>
        /// <see cref="Layer{T}.FillInSequence(System.IObservable{HTM.Net.Network.ManualInput})"/>
        /// </summary>
        [Serializable]
        public class FunctionFactory
        {
            internal Layer<T> Layer { get; set; }

            public ManualInput Inference = new ManualInput();

            public FunctionFactory(Layer<T> layer)
            {
                Layer = layer;
            }

            //////////////////////////////////////////////////////////////////////////////
            //                              TRANSFORMERS                                //
            //////////////////////////////////////////////////////////////////////////////
            /**
             * WARNING: UNIMPLEMENTED
             * 
             * <p>
             * Emits an <see cref="IObservable{T}"/> which is transformed from a String[] of
             * csv input to one that emits <see cref="IInference"/>s.
             * </p>
             * <p>
             * This class currently lacks the implementation of csv parsing into
             * distinct Object types - which is necessary to compose a "multi-map"
             * necessary to input data into the <see cref="MultiEncoder"/> necessary to
             * encode multiple field inputs.
             * </p>
             * <p>
             * TODO: Implement later
             * </p>
             */
            class String2Inference : Transformer<string[], ManualInput>
            {
                private FunctionFactory FunctionFactory { get; }

                public String2Inference(FunctionFactory functionFactory)
                {
                    FunctionFactory = functionFactory;
                }

                protected override ManualInput DoMapping(string[] t1)
                {
                    ////////////////////////////////////////////////////////////////////////
                    //                  Do transformative work here                       //
                    //                                                                    //
                    // In "real life", this will send data through the MultiEncoder       //
                    // Below is simply a faked out place holder...                        //
                    ////////////////////////////////////////////////////////////////////////
                    int[] sdr = new int[t1.Length];
                    for (int i = 0; i < sdr.Length; i++)
                    {
                        sdr[i] = int.Parse(t1[i]);
                    }

                    return FunctionFactory.Inference.SetRecordNum(FunctionFactory.Layer.GetRecordNum()).SetSdr(sdr).SetLayerInput(sdr);
                }

                //    public override Observable<ManualInput> call(Observable<String[]> t1)
                //    {
                //        return t1.map(new Func<String[], ManualInput>() {

                //        @Override
                //        public ManualInput call(String[] t1)
                //    {

                //        ////////////////////////////////////////////////////////////////////////
                //        //                  Do transformative work here                       //
                //        //                                                                    //
                //        // In "real life", this will send data through the MultiEncoder       //
                //        // Below is simply a faked out place holder...                        //
                //        ////////////////////////////////////////////////////////////////////////
                //        int[] sdr = new int[t1.length];
                //        for (int i = 0; i < sdr.length; i++)
                //        {
                //            sdr[i] = Integer.parseInt(t1[i]);
                //        }

                //        return inference.recordNum(GetRecordNum()).sdr(sdr).layerInput(sdr);
                //    }
                //});
                //}
            }

            /**
             * <p>
             * Emits an <see cref="IObservable{T}"/> which is transformed from a Map input
             * type to one that emits <see cref="IInference"/>s.
             * </p>
             * <p>
             * This <see cref="Transformer"/> is used when the input to a given
             * {@link Layer} is a map of fields to input Objects. It is typically
             * used when a Layer is configured with a <see cref="MultiEncoder"/> (which is
             * the only encoder type that may be contained within a Layer, because
             * it can be used to hold any combination of encoders required.).
             * </p>
             * 
             */
            class Map2Inference : Transformer<IDictionary<string, object>, ManualInput>
            {
                private FunctionFactory FunctionFactory { get; }

                public Map2Inference(FunctionFactory functionFactory)
                {
                    FunctionFactory = functionFactory;
                }

                protected override ManualInput DoMapping(IDictionary<string, object> input)
                {
                    var layer = FunctionFactory.Layer;
                    // Indicates a value that skips the encoding step
                    if (layer._encoderTuples == null)
                    {
                        layer._encoderTuples = layer.Encoder.GetEncoders(layer.Encoder);
                    }
                    // Store the encoding
                    int[] encoding = layer.Encoder.Encode(input);
                    FunctionFactory.Inference.SetSdr(encoding).SetEncoding(encoding);
                    layer.DoEncoderBucketMapping(FunctionFactory.Inference, input);
                    return FunctionFactory.Inference.SetRecordNum(layer.GetRecordNum()).SetLayerInput(input);
                }

                //public override ObservableCollection<ManualInput> Call(ObservableCollection<IDictionary> t1)
                //{
                //        return t1.Select(new Func<Map, ManualInput>()
                //        {

                //            public override ManualInput call(Map t1)
                //    {
                //        if (encoderTuples == null)
                //        {
                //            encoderTuples = encoder.GetEncoders(encoder);
                //        })

                //                // Store the encoding
                //                int[] encoding = encoder.encode(t1);
                //        inference.sdr(encoding).encoding(encoding);

                //        DoEncoderBucketMapping(inference, t1);

                //        return inference.recordNum(GetRecordNum()).layerInput(t1);
                //    }
                //});
                //}
            }

            /**
             * <p>
             * Emits an <see cref="IObservable{T}"/> which is transformed from a binary vector
             * input type to one that emits <see cref="IInference"/>s.
             * </p>
             * <p>
             * This type is used when bypassing an encoder and possibly any other
             * algorithm usually connected in a sequence of algorithms within a
             * {@link Layer}
             * </p>
             */
            class Vector2Inference : Transformer<int[], ManualInput>
            {
                private FunctionFactory FunctionFactory { get; }

                public Vector2Inference(FunctionFactory functionFactory)
                {
                    FunctionFactory = functionFactory;
                }

                protected override ManualInput DoMapping(int[] input)
                {
                    // Indicates a value that skips the encoding step
                    return FunctionFactory.Inference
                        .SetRecordNum(FunctionFactory.Layer.GetRecordNum())
                        .SetSdr(input)
                        .SetLayerInput(input);
                }

                //    public Observable<ManualInput> call(Observable<int[]> t1)
                //    {
                //        return t1.map(new Func<int[], ManualInput>() {

                //                @Override
                //                public ManualInput call(int[] t1)
                //    {
                //        // Indicates a value that skips the encoding step
                //        return inference.recordNum(GetRecordNum()).sdr(t1).layerInput(t1);
                //    }
                //});
                //        }
            }

            /// <summary>
            /// Transforms image definition to manual input
            /// </summary>
            class ImageDefinition2Inference : Transformer<ImageDefinition, ManualInput>
            {
                private FunctionFactory FunctionFactory { get; }

                public ImageDefinition2Inference(FunctionFactory functionFactory)
                {
                    FunctionFactory = functionFactory;
                }

                protected override ManualInput DoMapping(ImageDefinition input)
                {
                    // Indicates a value that skips the encoding step
                    return FunctionFactory.Inference
                        .SetRecordNum(FunctionFactory.Layer.GetRecordNum())
                        .SetSdr(input.InputVector)
                        // TODO: find where the category in is set
                        .SetClassifierInput(new Map<string, object>
                        {
                            { "categoryIn", input.CategoryIndices }
                        })
                        .SetLayerInput(input.InputVector);
                }
            }

            /**
             * Emits an <see cref="IObservable{T}"/> which copies an Inference input to the
             * output, storing relevant information in this layer's inference object
             * along the way.
             */
            class Copy2Inference : Transformer<ManualInput, ManualInput>
            {
                private NamedTuple _swap;
                private bool _swapped;

                private FunctionFactory FunctionFactory { get; }

                public Copy2Inference(FunctionFactory functionFactory)
                {
                    FunctionFactory = functionFactory;
                }

                protected override ManualInput DoMapping(ManualInput t1)
                {
                    // Inference is shared along entire network
                    if (!_swapped)
                    {
                        _swap = FunctionFactory.Inference.GetClassifiers();
                        FunctionFactory.Inference = t1;
                        FunctionFactory.Inference.SetClassifiers(_swap);
                        _swapped = true;
                    }
                    // Indicates a value that skips the encoding step
                    return FunctionFactory.Inference
                        .SetRecordNum(FunctionFactory.Layer.GetRecordNum())
                        .SetSdr(t1.GetSdr())
                        .SetRecordNum(t1.GetRecordNum())
                        .SetLayerInput(t1);
                }

                //public Observable<ManualInput> call(Observable<ManualInput> t1)
                //{
                //    return t1.map(new Func<ManualInput, ManualInput>() {

                //    NamedTuple swap;
                //    boolean swapped;

                //    @Override
                //            public ManualInput call(ManualInput t1)
                //{
                //    // Inference is shared along entire network
                //    if (!swapped)
                //    {
                //        swap = inference.GetClassifiers();
                //        inference = t1;
                //        inference.classifiers(swap);
                //        swapped = true;
                //    }
                //    // Indicates a value that skips the encoding step
                //    return inference.recordNum(GetRecordNum()).sdr(t1.GetSDR()).recordNum(t1.GetRecordNum()).layerInput(t1);
                //}
                //    });
                //}
            }

            //////////////////////////////////////////////////////////////////////////////
            //                    INPUT TRANSFORMATION FUNCTIONS                        //
            //////////////////////////////////////////////////////////////////////////////
            public IObservable<ManualInput> CreateEncoderFunc(IObservable<object> input)
            {
                var transformer = new String2Inference(this);
                return transformer.TransformFiltered(input, t => t is string);
                //return @in.ofType(typeof(String[])).Compose(new String2Inference());
            }

            public IObservable<ManualInput> CreateMultiMapFunc(IObservable<object> input)
            {
                var transformer = new Map2Inference(this);
                return transformer.TransformFiltered(input, t => t is IDictionary<string, object>);

                //return @in.ofType(typeof(Map)).Compose(new Map2Inference());
            }

            public IObservable<ManualInput> CreateVectorFunc(IObservable<object> input)
            {
                var transformer = new Vector2Inference(this);
                return transformer.TransformFiltered(input, t => t is int[]);
                //return @in.ofType(typeof(int[])).compose(new Vector2Inference());
            }

            public IObservable<ManualInput> CreateImageFunc(IObservable<object> input)
            {
                var transformer = new ImageDefinition2Inference(this);
                return transformer.TransformFiltered(input, t => t is ImageDefinition);
                //return @in.ofType(typeof(int[])).compose(new Vector2Inference());
            }

            public IObservable<ManualInput> CreateManualInputFunc(IObservable<object> input)
            {
                var transformer = new Copy2Inference(this);
                return transformer.TransformFiltered(input, t => t is ManualInput);
                //return @in.ofType(typeof(ManualInput)).compose(new Copy2Inference());
            }

            //////////////////////////////////////////////////////////////////////////////
            //                   OBSERVABLE COMPONENT CREATION METHODS                  //
            //////////////////////////////////////////////////////////////////////////////
            public Func<ManualInput, ManualInput> CreateSpatialFunc(SpatialPooler sp)
            {
                return t1 =>
                {
                    int inputWidth = -1;
                    if (t1.GetSdr().Length > 0 && ArrayUtils.IsSparse(t1.GetSdr()))
                    {
                        if (inputWidth == -1)
                        {
                            inputWidth = Layer.CalculateInputWidth();
                        }
                        t1.SetSdr(ArrayUtils.AsDense(t1.GetSdr(), inputWidth));
                    }

                    return t1.SetSdr(Layer.SpatialInput(t1.GetSdr())).SetFeedForwardActiveColumns(t1.GetSdr());
                };
                //return new Func<ManualInput, ManualInput>() {

                //            int inputWidth = -1;

                //            public ManualInput call(ManualInput t1)
                //            {
                //                if (t1.GetSDR().length > 0 && ArrayUtils.isSparse(t1.GetSDR()))
                //                {
                //                    if (inputWidth == -1)
                //                    {
                //                        inputWidth = calculateInputWidth();
                //                    }
                //                    t1.sdr(ArrayUtils.asDense(t1.GetSDR(), inputWidth));
                //                }

                //                return t1.sdr(spatialInput(t1.GetSDR())).feedForwardActiveColumns(t1.GetSDR());
                //            }
                //        };
            }

            public Func<ManualInput, ManualInput> CreateTemporalFunc(TemporalMemory tm)
            {
                return t1 =>
                {
                    if (!ArrayUtils.IsSparse(t1.GetSdr()))
                    {
                        // Set on Layer, then set sparse actives as the sdr,
                        // then set on Manual Input (t1)
                        t1 = t1.SetSdr(Layer.SetFeedForwardSparseActives(ArrayUtils.Where(t1.GetSdr(), ArrayUtils.WHERE_1))).SetFeedForwardSparseActives(t1.GetSdr());
                    }
                    return t1.SetSdr(Layer.TemporalInput(t1.GetSdr(), t1));
                };
                //    return new Func<ManualInput, ManualInput>() {

                //    @Override
                //    public ManualInput call(ManualInput t1)
                //{
                //    if (!ArrayUtils.isSparse(t1.GetSDR()))
                //    {
                //        // Set on Layer, then set sparse actives as the sdr,
                //        // then set on Manual Input (t1)
                //        t1 = t1.sdr(feedForwardSparseActives(ArrayUtils.where(t1.GetSDR(), ArrayUtils.WHERE_1))).feedForwardSparseActives(t1.GetSDR());
                //    }
                //    return t1.sdr(temporalInput(t1.GetSDR(), t1));
                //}
                //    };
            }

            public Func<ManualInput, ManualInput> CreateClassifierFunc()
            {
                object bucketIdx = null, actValue = null;
                IDictionary<string, object> inputMap = new CustomGetDictionary<string, object>(k => k.Equals("bucketIdx") ? bucketIdx : actValue);
                return t1 =>
                {
                    var ci = t1.GetClassifierInput();
                    int recordNum = Layer.GetRecordNum();
                    foreach (string key in ci.Keys)
                    {
                        NamedTuple inputs = (NamedTuple) ci[key];
                        bucketIdx = inputs.Get("bucketIdx");
                        actValue = inputs.Get("inputValue");

                        IClassifier c = (IClassifier)t1.GetClassifiers().Get(key);
                        Classification<object> result = c.Compute<object>(recordNum, inputMap, t1.GetSdr(), Layer.IsLearn, true);

                        t1.SetRecordNum(recordNum).StoreClassification((string)inputs.Get("name"), result);
                    }
                    return t1;
                };
                //        return new Func<ManualInput, ManualInput>()
                //        {

                //        private Object bucketIdx;
                //        private Object actValue;
                //        Map<String, Object> inputMap = new HashMap<String, Object>()
                //        {

                //                private static final long serialVersionUID = 1L;

                //               public Object get(Object o)
                //                {
                //                    return o.equals("bucketIdx") ? bucketIdx : actValue;
                //                }
                //         };

                //         public ManualInput call(ManualInput t1)
                //      {
                //      Map<String, NamedTuple> ci = t1.GetClassifierInput();
                //      int recordNum = getRecordNum();
                //      for (String key : ci.keySet())
                //      {
                //          NamedTuple inputs = ci.Get(key);
                //          bucketIdx = inputs.Get("bucketIdx");
                //          actValue = inputs.Get("inputValue");

                //         CLAClassifier c = (CLAClassifier)t1.GetClassifiers().Get(key);
                //         Classification<Object> result = c.Compute(recordNum, inputMap, t1.GetSDR(), isLearn, true);

                //         t1.recordNum(recordNum).storeClassification((String)inputs.Get("name"), result);
                //       }

                //          return t1;
                //      }
                //     };
            }

            public Func<ManualInput, ManualInput> CreateAnomalyFunc(Anomaly an)
            {
                int cellsPerColumn = Layer.Connections.GetCellsPerColumn();
                return t1 =>
                {
                    if (t1.GetFeedForwardSparseActives() == null || t1.GetPreviousPredictiveCells() == null)
                    {
                        return t1.SetAnomalyScore(1.0);
                    }
                    return t1.SetAnomalyScore(Layer.AnomalyComputer.Compute(t1.GetFeedForwardSparseActives(),
                        SDR.CellsAsColumnIndices(t1.GetPreviousPredictiveCells(), cellsPerColumn), 0, 0));
                };
                //return new Func<ManualInput, ManualInput>() {

                //    int cellsPerColumn = connections.GetCellsPerColumn();

                //    public ManualInput call(ManualInput t1)
                //{
                //    if (t1.GetFeedForwardSparseActives() == null || t1.GetPreviousPredictiveCells() == null)
                //    {
                //        return t1.anomalyScore(1.0);
                //    }
                //    return t1.anomalyScore(anomalyComputer.compute(t1.GetFeedForwardSparseActives(),
                //        SDR.cellsAsColumnIndices(t1.GetPreviousPredictiveCells(), cellsPerColumn), 0, 0));
                //}
                //    };
            }

        }

        /**
         * Re-initializes the {@link HTMSensor} following deserialization or restart
         * after halt.
         */
        private void RecreateSensors()
        {
            if (Sensor != null)
            {
                // Recreate the Sensor and its underlying Stream
                Type sensorKlass = Sensor.GetType();
                if (sensorKlass.FullName.IndexOf("File") != -1)
                {
                    Object path = Sensor.GetSensorParams().Get("PATH");
                    Sensor = (IHTMSensor)Sensor<FileSensor>.Create(
                         FileSensor.Create, SensorParams.Create(SensorParams.Keys.Path, "", path));
                }
                else if (sensorKlass.FullName.IndexOf("Observ") != -1)
                {
                    Object supplierOfObservable = Sensor.GetSensorParams().Get("ONSUB");
                    Sensor = (IHTMSensor)Sensor<ObservableSensor<string[]>>.Create(
                         ObservableSensor<string[]>.Create, SensorParams.Create(SensorParams.Keys.Obs, "", supplierOfObservable));
                }
                //else if (sensorKlass.FullName.IndexOf("URI") != -1)
                //{
                //    Object url = Sensor.GetSensorParams().Get("URI");
                //    Sensor = (IHTMSensor)Sensor.Create(
                //         UriSensor.Create, SensorParams.Create(SensorParams.Keys.Uri, "", url));
                //}
            }
        }

        public override int GetHashCode()
        {
            const int prime = 31;
            int result = 1;
            result = prime * result + ((Name == null) ? 0 : Name.GetHashCode());
            result = prime * result + _recordNum;
            result = prime * result + (int) AlgoContentMask;
            result = prime * result + ((CurrentInference == null) ? 0 : CurrentInference.GetHashCode());
            result = prime * result + (_hasGenericProcess ? 1231 : 1237);
            result = prime * result + (_isClosed ? 1231 : 1237);
            result = prime * result + (_isHalted ? 1231 : 1237);
            result = prime * result + (IsLearn ? 1231 : 1237);
            result = prime * result + ((ParentRegion == null) ? 0 : ParentRegion.GetHashCode());
            result = prime * result + ((SensorParams == null) ? 0 : SensorParams.GetHashCode());
            return result;
        }


        public override bool Equals(object obj)
        {
            if (this == obj)
                return true;
            if (obj == null)
                return false;
            if (GetType() != obj.GetType())
                return false;
            Layer<T> other = (Layer<T>)obj;
            if (Name == null)
            {
                if (other.Name != null)
                    return false;
            }
            else if (!Name.Equals(other.Name))
                return false;
            if (AlgoContentMask != other.AlgoContentMask)
                return false;
            if (CurrentInference == null)
            {
                if (other.CurrentInference != null)
                    return false;
            }
            else if (!CurrentInference.Equals(other.CurrentInference))
                return false;
            if (_recordNum != other._recordNum)
                return false;
            if (_hasGenericProcess != other._hasGenericProcess)
                return false;
            if (_isClosed != other._isClosed)
                return false;
            if (_isHalted != other._isHalted)
                return false;
            if (IsLearn != other.IsLearn)
                return false;
            if (ParentRegion == null)
            {
                if (other.ParentRegion != null)
                    return false;
            }
            else if (other.ParentRegion == null || !ParentRegion.GetName().Equals(other.ParentRegion.GetName()))
                return false;
            if (SensorParams == null)
            {
                if (other.SensorParams != null)
                    return false;
            }
            else if (!SensorParams.Equals(other.SensorParams))
                return false;
   
            return true;
        }
    }

}<|MERGE_RESOLUTION|>--- conflicted
+++ resolved
@@ -1,6 +1,5 @@
 ﻿using System;
 using System.Collections;
-using System.Collections.Concurrent;
 using System.Collections.Generic;
 using System.Diagnostics;
 using System.Linq;
@@ -31,7 +30,7 @@
     /// A Layer that includes an <see cref="IEncoder"/> is always initially configured with
     /// a <see cref="MultiEncoder"/>. The child encoders contained within the MultiEncoder
     /// are configured from the Map included with the specified Parameters, keyed by
-    /// {@link Parameters.KEY#FIELD_ENCODING_MAP}.
+    /// <see cref="Parameters.KEY.FIELD_ENCODING_MAP"/>.
     /// </p>
     /// <p>
     /// A field encoding map consists of one map for each of the fields to be
@@ -55,7 +54,7 @@
     ///      inner.put("forced", forced);
     ///      // These are meta info to aid in Encoder construction
     ///      inner.put("fieldName", fieldName);
-    ///      inner.put("fieldType", fieldType); (see {@link FieldMetaType} for type examples)
+    ///      inner.put("fieldType", fieldType); (see <see cref="FieldMetaType"/> for type examples)
     ///      inner.put("encoderType", encoderType); (i.e. ScalarEncoder, SDRCategoryEncoder, DateEncoder...etc.)
     ///      
     ///      Map&lt;String, Object&gt; inner2 = new HashMap&lt;&gt;();
@@ -70,7 +69,7 @@
     ///      inner.put("forced", forced);
     ///      // These are meta info to aid in Encoder construction
     ///      inner.put("fieldName", fieldName);
-    ///      inner.put("fieldType", fieldType); (see {@link FieldMetaType} for type examples)
+    ///      inner.put("fieldType", fieldType); (see <see cref="FieldMetaType"/> for type examples)
     ///      inner.put("encoderType", encoderType); (i.e. ScalarEncoder, SDRCategoryEncoder, DateEncoder...etc.)
     ///      
     ///      fieldEncodings.put("consumption", inner);  // Where "consumption" is an example field name (field name is "generic" in above code)
@@ -1295,12 +1294,8 @@
             foreach (EncoderTuple et in encoder.GetEncoders(encoder))
             {
                 names[i] = et.GetFieldName();
-<<<<<<< HEAD
-                ca[i] = (IClassifier)Activator.CreateInstance(classificationType); //new CLAClassifier();
-=======
                 ca[i] = (IClassifier) Activator.CreateInstance(classificationType); //new CLAClassifier();
                 ca[i].ApplyParameters(this.Params);
->>>>>>> 929315d2
                 i++;
             }
             var result = new NamedTuple(names, (object[])ca);
