--- conflicted
+++ resolved
@@ -1009,12 +1009,8 @@
     /// Defines a CSV stream that reads CSV files
     /// </summary>
     /// <typeparam name="T"></typeparam>
-<<<<<<< HEAD
+    [Serializable]
     public class BatchedCsvStream<T> : IMetaStream
-=======
-    [Serializable]
-    public class BatchedCsvStream<T> : IMetaStream<T>
->>>>>>> 6024a011
     {
         [NonSerialized]
         private static readonly ILog LOGGER = LogManager.GetLogger(typeof(BatchedCsvStream<T>));
