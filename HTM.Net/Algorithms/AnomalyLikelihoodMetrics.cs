--- conflicted
+++ resolved
@@ -116,21 +116,11 @@
                 return false;
             if (!Arrays.AreEqual(_likelihoods, other._likelihoods))
                 return false;
-<<<<<<< HEAD
             if (_params == null) {
                 if (other._params != null)
                 return false;
             } else if (!_params.Equals(other._params))
             return false;
-=======
-            if (@params == null)
-            {
-                if (other.@params != null)
-                    return false;
-            }
-            else if (!@params.Equals(other.@params))
-                return false;
->>>>>>> 6024a011
             return true;
         }
     }
